--- conflicted
+++ resolved
@@ -100,20 +100,14 @@
 	// Region to use. If not provided, the default agent region is used.
 	Region string
 
-<<<<<<< HEAD
 	// SecretID to use. This can be overwritten per request.
 	SecretID string
 
-	// HttpClient is the client to use. Default will be
-	// used if not provided.
-	HttpClient *http.Client
-=======
 	// httpClient is the client to use. Default will be used if not provided.
 	httpClient *http.Client
 
 	// SecretID to use. This can be overwritten per request.
 	SecretID string
->>>>>>> 1dc79e07
 
 	// HttpAuth is the auth info to use for http access.
 	HttpAuth *HttpBasicAuth
@@ -137,15 +131,9 @@
 	defaultConfig := DefaultConfig()
 	config := &Config{
 		Address:    fmt.Sprintf("%s://%s", scheme, address),
-<<<<<<< HEAD
-		Region:     c.Region,
-		SecretID:   c.SecretID,
-		HttpClient: c.HttpClient,
-=======
 		Region:     region,
 		httpClient: defaultConfig.httpClient,
 		SecretID:   c.SecretID,
->>>>>>> 1dc79e07
 		HttpAuth:   c.HttpAuth,
 		WaitTime:   c.WaitTime,
 		TLSConfig:  c.TLSConfig.Copy(),
@@ -329,8 +317,6 @@
 	c.config.Region = region
 }
 
-<<<<<<< HEAD
-=======
 // GetNodeClient returns a new Client that will dial the specified node. If the
 // QueryOptions is set, its region will be used.
 func (c *Client) GetNodeClient(nodeID string, q *QueryOptions) (*Client, error) {
@@ -374,7 +360,6 @@
 	return NewClient(conf)
 }
 
->>>>>>> 1dc79e07
 // SetSecretID sets the ACL token secret for API requests.
 func (c *Client) SetSecretID(secretID string) {
 	c.config.SecretID = secretID
